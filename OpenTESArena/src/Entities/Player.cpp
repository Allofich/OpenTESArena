--- conflicted
+++ resolved
@@ -18,7 +18,6 @@
 #include "components/utilities/Buffer.h"
 #include "components/utilities/String.h"
 
-<<<<<<< HEAD
 namespace // @todo: could be in a PlayerUtils instead
 {
 	constexpr double STEPPING_HEIGHT = 0.25; // Allowed change in height for stepping on stairs.
@@ -44,9 +43,9 @@
 	this->friction = 0.0;
 }
 
-void Player::init(const std::string &displayName, bool male, int raceID, int charClassDefID, int portraitID,
-	const CoordDouble3 &position, const Double3 &direction, const Double3 &velocity, double maxWalkSpeed,
-	double maxRunSpeed, int weaponID, const ExeData &exeData)
+void Player::init(const std::string &displayName, bool male, int raceID, int charClassDefID,
+	int portraitID, const CoordDouble3 &position, const Double3 &direction, const Double3 &velocity,
+	double maxWalkSpeed, double maxRunSpeed, int weaponID, const ExeData &exeData, Random &random)
 {
 	this->displayName = displayName;
 	this->male = male;
@@ -59,6 +58,25 @@
 	this->maxRunSpeed = maxRunSpeed;
 	this->friction = FRICTION_STATIC;
 	this->weaponAnimation.init(weaponID, exeData);
+	this->attributes.init(raceID, male, random);
+}
+
+void Player::init(const std::string &displayName, bool male, int raceID, int charClassDefID,
+	PrimaryAttributeSet &&attributes, int portraitID, const CoordDouble3 &position, const Double3 &direction,
+	const Double3 &velocity, double maxWalkSpeed, double maxRunSpeed, int weaponID, const ExeData &exeData)
+{
+	this->displayName = displayName;
+	this->male = male;
+	this->raceID = raceID;
+	this->charClassDefID = charClassDefID;
+	this->portraitID = portraitID;
+	this->camera.init(position, direction);
+	this->velocity = velocity;
+	this->maxWalkSpeed = maxWalkSpeed;
+	this->maxRunSpeed = maxRunSpeed;
+	this->friction = FRICTION_STATIC;
+	this->weaponAnimation.init(weaponID, exeData);
+	this->attributes = std::move(attributes);
 }
 
 void Player::initRandom(const CharacterClassLibrary &charClassLibrary, const ExeData &exeData, Random &random)
@@ -95,26 +113,8 @@
 	}();
 
 	this->weaponAnimation.init(weaponID, exeData);
-}
-=======
-Player::Player(const std::string &displayName, bool male, int raceID, int charClassDefID,
-	int portraitID, const CoordDouble3 &position, const Double3 &direction, const Double3 &velocity,
-	double maxWalkSpeed, double maxRunSpeed, int weaponID, const ExeData &exeData, Random &random)
-	: displayName(displayName), male(male), raceID(raceID), charClassDefID(charClassDefID),
-	portraitID(portraitID), camera(position, direction), velocity(velocity),
-	maxWalkSpeed(maxWalkSpeed), maxRunSpeed(maxRunSpeed), weaponAnimation(weaponID, exeData),
-	attributes(raceID, male, random)
-{
-	// @todo: increase attributes after initial roll, like a player would.
-}
-
-Player::Player(const std::string &displayName, bool male, int raceID, int charClassDefID, PrimaryAttributeSet &&attributes,
-	int portraitID, const CoordDouble3 &position, const Double3 &direction, const Double3 &velocity,
-	double maxWalkSpeed, double maxRunSpeed, int weaponID, const ExeData &exeData)
-	: displayName(displayName), male(male), raceID(raceID), charClassDefID(charClassDefID), attributes(std::move(attributes)),
-	portraitID(portraitID), camera(position, direction), velocity(velocity),
-	maxWalkSpeed(maxWalkSpeed), maxRunSpeed(maxRunSpeed), weaponAnimation(weaponID, exeData) { }
->>>>>>> 11a6c53a
+	this->attributes.init(this->raceID, this->male, random);
+}
 
 const CoordDouble3 &Player::getPosition() const
 {
@@ -152,45 +152,11 @@
 	return this->charClassDefID;
 }
 
-<<<<<<< HEAD
-=======
 const PrimaryAttributeSet &Player::getAttributes() const
 {
 	return this->attributes;
 }
 
-Player Player::makeRandom(const CharacterClassLibrary &charClassLibrary,
-	const ExeData &exeData, Random &random)
-{
-	const std::string name("Player");
-	const bool isMale = random.next(2) == 0;
-	const int raceID = random.next(8);
-	const int charClassDefID = random.next(charClassLibrary.getDefinitionCount());
-	const CharacterClassDefinition &charClassDef = charClassLibrary.getDefinition(charClassDefID);
-	const int portraitID = random.next(10);
-	const CoordDouble3 position(ChunkInt2::Zero, VoxelDouble3::Zero);
-	const Double3 direction(CardinalDirection::North.x, 0.0, CardinalDirection::North.y);
-	const Double3 velocity = Double3::Zero;
-	const int weaponID = [&random, &charClassDef]()
-	{
-		// Pick a random weapon available to the player's class.
-		std::vector<int> weapons(charClassDef.getAllowedWeaponCount());
-		for (int i = 0; i < static_cast<int>(weapons.size()); i++)
-		{
-			weapons[i] = charClassDef.getAllowedWeapon(i);
-		}
-
-		// Add fists.
-		weapons.push_back(-1);
-
-		return weapons.at(random.next(static_cast<int>(weapons.size())));
-	}();
-
-	return Player(name, isMale, raceID, charClassDefID, portraitID, position, direction, velocity,
-		Player::DEFAULT_WALK_SPEED, Player::DEFAULT_RUN_SPEED, weaponID, exeData, random);
-}
-
->>>>>>> 11a6c53a
 const Double3 &Player::getDirection() const
 {
 	return this->camera.getDirection();
