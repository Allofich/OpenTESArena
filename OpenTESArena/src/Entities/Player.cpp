--- conflicted
+++ resolved
@@ -26,7 +26,8 @@
 	constexpr double GRAVITY = 9.81;
 
 	// Friction for slowing the player down on ground.
-	constexpr double FRICTION = 4.0;
+	constexpr double FRICTION_DYNAMIC = 4.0;
+	constexpr double FRICTION_STATIC = 16.0;
 }
 
 Player::Player()
@@ -38,6 +39,7 @@
 	this->camera.init(CoordDouble3(), -Double3::UnitX); // To avoid audio listener normalization issues w/ uninitialized player.
 	this->maxWalkSpeed = 0.0;
 	this->maxRunSpeed = 0.0;
+	this->friction = 0.0;
 }
 
 void Player::init(const std::string &displayName, bool male, int raceID, int charClassDefID, int portraitID,
@@ -53,6 +55,7 @@
 	this->velocity = velocity;
 	this->maxWalkSpeed = maxWalkSpeed;
 	this->maxRunSpeed = maxRunSpeed;
+	this->friction = FRICTION_STATIC;
 	this->weaponAnimation.init(weaponID, exeData);
 }
 
@@ -474,11 +477,7 @@
 		// Slow down the player's horizontal velocity with some friction.
 		Double2 velocityXZ(this->velocity.x, this->velocity.z);
 		Double2 frictionDirection = Double2(-velocityXZ.x, -velocityXZ.y).normalized();
-<<<<<<< HEAD
-		double frictionMagnitude = velocityXZ.length() * FRICTION;
-=======
 		double frictionMagnitude = velocityXZ.length() * this->friction;
->>>>>>> e19a14e9
 
 		if (std::isfinite(frictionDirection.length()) && (frictionMagnitude > Constants::Epsilon))
 		{
