--- conflicted
+++ resolved
@@ -40,19 +40,15 @@
 	// Updates the player's position and velocity based on interactions with the world.
 	void updatePhysics(const LevelInstance &activeLevel, bool collision, double dt);
 public:
-<<<<<<< HEAD
 	Player();
 
+	// Make player with rolled attributes based on race & gender.
 	void init(const std::string &displayName, bool male, int raceID, int charClassDefID,
-=======
-	// Make player with rolled attributes based on race & gender.
-	Player(const std::string &displayName, bool male, int raceID, int charClassDefID,
->>>>>>> 11a6c53a
 		int portraitID, const CoordDouble3 &position, const Double3 &direction, const Double3 &velocity,
 		double maxWalkSpeed, double maxRunSpeed, int weaponID, const ExeData &exeData, Random &random);
 
 	// Make player with given attributes.
-	Player(const std::string &displayName, bool male, int raceID, int charClassDefID, PrimaryAttributeSet &&attributes,
+	void init(const std::string &displayName, bool male, int raceID, int charClassDefID, PrimaryAttributeSet &&attributes,
 		int portraitID, const CoordDouble3 &position, const Double3 &direction, const Double3 &velocity,
 		double maxWalkSpeed, double maxRunSpeed, int weaponID, const ExeData &exeData);
 
